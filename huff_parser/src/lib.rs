<<<<<<< HEAD
#![allow(dead_code)]

use huff_utils::token::{Token, TokenKind};
=======
//! Huff Parser
//!
//! A parser for the Huff Language.
//!
//! The Huff Parser accepts a vector of Tokens during instantiation.
//!
//! Once instantiated, the parser will construct an AST from the Token Vector when the `parse`
//! method is called.
//!
//! It also exposes a number of practical methods for accessing information about the source code
//! throughout lexing.
//! #### Usage
//!
//! The following example steps through the lexing of a simple, single-line source code macro
//! definition.
//!
//! ```rust
//! use huff_utils::{token::*, span::*};
//! use huff_lexer::{Lexer};
//! use huff_parser::{Parser};
//! ```
>>>>>>> cb17ff85

#![warn(missing_docs)]
#![warn(unused_extern_crates)]
#![forbid(unsafe_code)]
#![forbid(where_clauses_object_safety)]

use huff_utils::{
    ast::*,
    token::{Token, TokenKind},
};

/// A Parser Error
#[derive(Debug, PartialEq, Eq, PartialOrd, Ord, Copy, Clone)]
pub enum ParserError {
    /// A Syntax Error
    SyntaxError,
}

/// The Parser
#[derive(Debug, Clone)]
pub struct Parser<'a> {
    /// Vector of the tokens
    pub tokens: Vec<Token<'a>>,
    /// Current position
    pub cursor: usize,
    /// Current token
    pub current_token: Token<'a>,
}

impl<'a> Parser<'a> {
    /// Public associated function that instantiates a Parser.
    pub fn new(tokens: Vec<Token<'a>>) -> Self {
        let initial_token = *tokens.get(0).unwrap();
<<<<<<< HEAD
        Self { tokens, pos: 0, current_token: initial_token }
=======
        Self { tokens, cursor: 0, current_token: initial_token }
>>>>>>> cb17ff85
    }

    /// Parse
    pub fn parse(&mut self) -> Result<(), ParserError> {
        // remove all whitespaces and newlines first
        // NOTE: lexer considers newlines as whitespaces
        self.tokens.retain(|&token| !matches!(token.kind, TokenKind::Whitespace));
        while !self.check(TokenKind::Eof) {
            self.parse_definition()?;
        }
        Ok(())
    }

<<<<<<< HEAD
    /*
        Match current token to a type.
    */
    pub fn match_kind(&mut self, kind: TokenKind) -> Result<(), ParserError> {
        // if match, consume token
        // if not, return error and stop parsing
        if std::mem::discriminant(&self.current_token.kind) == std::mem::discriminant(&kind) {
=======
    /// Match current token to a type.
    pub fn match_kind(&mut self, kind: TokenKind) -> Result<TokenKind, ParserError> {
        if std::mem::discriminant(&self.current_token.kind) == std::mem::discriminant(&kind) {
            let curr_kind: TokenKind = self.current_token.kind;
>>>>>>> cb17ff85
            self.consume();
            Ok(curr_kind)
        } else {
            println!(
                "Expected current token of kind {} to match {}",
                self.current_token.kind, kind
            );
            Err(ParserError::SyntaxError)
        }
    }

    /// Check the current token's type against the given type.
    pub fn check(&mut self, kind: TokenKind) -> bool {
<<<<<<< HEAD
        // check if current token is of type kind
=======
>>>>>>> cb17ff85
        std::mem::discriminant(&self.current_token.kind) == std::mem::discriminant(&kind)
    }

    /// Consumes the next token.
    pub fn consume(&mut self) {
        self.current_token = self.peek().unwrap();
        self.cursor += 1;
    }

<<<<<<< HEAD
    /*
        Take a look at next token without consuming.
    */
    pub fn peek(&mut self) -> Token<'a> {
        *self.tokens.get(self.pos + 1).unwrap()
=======
    /// Take a look at next token without consuming.
    pub fn peek(&mut self) -> Option<Token<'a>> {
        if self.cursor >= self.tokens.len() {
            None
        } else {
            Some(*self.tokens.get(self.cursor + 1).unwrap())
        }
>>>>>>> cb17ff85
    }

    /// Take a look at the previous token.
    pub fn peek_behind(&self) -> Option<Token<'a>> {
        if self.cursor == 0 || self.cursor > self.tokens.len() {
            None
        } else {
            Some(*self.tokens.get(self.cursor - 1).unwrap())
        }
    }

    /// Parse a statement.
    fn parse_definition(&mut self) -> Result<(), ParserError> {
        // first token should be keyword "#define"
        self.match_kind(TokenKind::Define)?;
        // match to fucntion, constant, macro, or event
        match self.current_token.kind {
            TokenKind::Function => self.parse_function(),
            TokenKind::Event => {
                let _event_definition = self.parse_event().unwrap();
                Ok(())
            }
            TokenKind::Constant => self.parse_constant(),
            TokenKind::Macro => {
                let _ = self.parse_macro().unwrap();
                Ok(())
            }
            _ => Err(ParserError::SyntaxError),
        }
    }

    /// Parse a function.
    pub fn parse_function(&mut self) -> Result<(), ParserError> {
        self.match_kind(TokenKind::Function)?;
        // function name should be next
        self.match_kind(TokenKind::Ident("x"))?;
        self.parse_args(false)?;
        // TODO: Replace with a TokenKind specific to view, payable or nonpayable keywords
        self.match_kind(TokenKind::Ident("FUNC_TYPE"))?;
        self.match_kind(TokenKind::Returns)?;
        self.parse_args(false)?;

        Ok(())
    }

    /// Parse an event.
    pub fn parse_event(&mut self) -> Result<Event<'a>, ParserError> {
        // The event should start with `TokenKind::Event`
        self.match_kind(TokenKind::Event)?;

        // Parse the event name
        self.match_kind(TokenKind::Ident("x"))?;
        let tok = self.peek_behind().unwrap().kind;

        let name: &'a str = match tok {
            TokenKind::Ident(event_name) => event_name,
            _ => return Err(ParserError::SyntaxError),
        };

        // Parse the event's parameters
        let parameters: Vec<String> = self.parse_args(false)?;

        Ok(Event { name, parameters })
    }

    /// Parse a constant.
    pub fn parse_constant(&mut self) -> Result<(), ParserError> {
        self.match_kind(TokenKind::Constant)?;
        self.match_kind(TokenKind::Ident("x"))?;
        self.match_kind(TokenKind::Assign)?;
        match self.current_token.kind {
            TokenKind::FreeStoragePointer | TokenKind::Literal(_) => {
                self.consume();
                Ok(())
            }
            _ => Err(ParserError::SyntaxError),
        }
    }

    /// Parses a macro.
    ///
    /// It should parse the following : macro MACRO_NAME(args...) = takes (x) returns (n) {...}
    pub fn parse_macro(&mut self) -> Result<MacroDefinition<'a>, ParserError> {
        self.match_kind(TokenKind::Macro)?;
        let macro_name: String = self.match_kind(TokenKind::Ident("MACRO_NAME"))?.to_string();

        let macro_arguments: Vec<String> = self.parse_args(false)?;
        self.match_kind(TokenKind::Assign)?;
        self.match_kind(TokenKind::Takes)?;
        let macro_takes: usize = self.parse_single_arg()?;
        self.match_kind(TokenKind::Returns)?;
        let macro_returns: usize = self.parse_single_arg()?;
        let macro_statements: Vec<Statement<'static>> = self.parse_body()?;

        Ok(MacroDefinition::new(
            macro_name,
            macro_arguments,
            macro_statements,
            macro_takes,
            macro_returns,
        ))
    }

    /// Parse the body of a macro.
    ///
    /// Only HEX, OPCODES, labels and MACRO calls should be authorized.
    pub fn parse_body(&mut self) -> Result<Vec<Statement<'static>>, ParserError> {
        let mut statements: Vec<Statement<'static>> = Vec::new();
        self.match_kind(TokenKind::OpenBrace)?;
        while !self.check(TokenKind::CloseBrace) {
            match self.current_token.kind {
                TokenKind::Literal(val) => {
                    self.consume();
                    statements.push(Statement::Literal(val));
                }
                TokenKind::Opcode(o) => {
                    self.consume();
                    statements.push(Statement::Opcode(o));
                }
                TokenKind::Ident("MACRO_NAME") => {
                    let _literals = self.parse_macro_call();
                    //statements.push(Statement::MacroInvocation("aa": []));
                }
                TokenKind::Label(_) => {
                    self.consume();
                }
                TokenKind::OpenBracket => {
                    self.parse_constant_push()?;
                }
                _ => return Err(ParserError::SyntaxError),
            };
        }
        // consume close brace
        self.match_kind(TokenKind::CloseBrace)?;
        Ok(statements)
    }

    /// Parse new lines.
    ///
    /// No-return since newlines are non-essential.
    pub fn parse_newline(&mut self) -> Result<(), ParserError> {
        self.match_kind(TokenKind::Whitespace)?;
        while self.check(TokenKind::Whitespace) {
            self.consume();
        }
        Ok(())
    }

    /// Parse arguments
    ///
    /// Arguments can be typed or not. Between parenthesis.
    /// Works for both inputs and outputs.
    /// It should parse the following : (uint256 a, bool b, ...)
    pub fn parse_args(&mut self, name_only: bool) -> Result<Vec<String>, ParserError> {
        let args: Vec<String> = Vec::new();
        self.match_kind(TokenKind::OpenParen)?;
        while !self.check(TokenKind::CloseParen) {
            // type comes first
            // TODO: match against TokenKind dedicated to EVM Types (uint256, bytes, ...)
            if name_only {
                self.match_kind(TokenKind::Ident("EVMType"))?;
            };
            // naming is optional
            if self.check(TokenKind::Ident("x")) {
                let _arg_name = self.match_kind(TokenKind::Ident("x"))?.to_string();
            }
            // multiple args possible
            if self.check(TokenKind::Comma) {
                self.consume();
            }
        }
        // consume close parenthesis
        self.match_kind(TokenKind::CloseParen)?;
        Ok(args)
    }

    // TODO: Below is from the vi/parser branch

    // pub struct MacroInvocation<'a> {
    //     macro_name: String,
    //     args: Vec<&'a Literal>,
    // }

    // fn parse_macro_call(&self) -> Result<MacroInvocation, ParserError> {
    //     let invocation: MacroInvocation;

    //     self.match_kind(TokenKind::Ident("MACRO_NAME"))?;
    //     let tok = self.peek_behind().kind;

    //     match tok {
    //         TokenKind::Ident(name) => invocation.macro_name = name,
    //         _ => return Err(ParserError::SyntaxError),
    //     }

    //     self.parse_macro_call_args()?;

    //     Ok()
    // }

    // fn parse_macro_call_args(&self) -> Result<Vec<Literal<'a>>, ParserError> {
    //     self.match_kind(TokenKind::OpenParen)?;
    //     while !self.check(TokenKind::CloseParen) {
    //         match self.current_token.kind {
    //             TokenKind::Literal(_) | TokenKind::Ident(_) => self.consume(),
    //             _ => return Err(ParserError::SyntaxError)
    //         }
    //         if self.check(TokenKind::Comma) {
    //             self.consume();
    //         }
    //     }
    //     self.consume();
    //     Ok(())
    // }

    // fn parse_constant_push(&self) {

    // }

    /// Parses the following : (x)
    pub fn parse_single_arg(&mut self) -> Result<usize, ParserError> {
        self.match_kind(TokenKind::OpenParen)?;
        let num_token = self.match_kind(TokenKind::Num(0))?;
        let value: usize = match num_token {
            TokenKind::Num(value) => value,
            _ => return Err(ParserError::SyntaxError),
        };
        self.match_kind(TokenKind::CloseParen)?;
        Ok(value)
    }

    /// Parse call to a macro.
    pub fn parse_macro_call(&mut self) -> Result<(), ParserError> {
        self.match_kind(TokenKind::Ident("MACRO_NAME"))?;
        self.parse_macro_call_args()?;
        Ok(())
    }

    /// Parse the arguments of a macro call.
    pub fn parse_macro_call_args(&mut self) -> Result<(), ParserError> {
        self.match_kind(TokenKind::OpenParen)?;
        while !self.check(TokenKind::CloseParen) {
            // We can pass either directly hex values or labels (without the ":")
            match self.current_token.kind {
                TokenKind::Literal(_) | TokenKind::Ident(_) => self.consume(),
                _ => return Err(ParserError::SyntaxError),
            }
            if self.check(TokenKind::Comma) {
                self.consume();
            }
        }
        // consume close parenthesis
        self.consume();
        Ok(())
    }

    /// Parses a constant push.
    pub fn parse_constant_push(&mut self) -> Result<(), ParserError> {
        self.match_kind(TokenKind::OpenBracket)?;
        self.match_kind(TokenKind::Ident("CONSTANT"))?;
        self.match_kind(TokenKind::CloseBracket)?;
        Ok(())
    }

    /// Parses whitespaces and newlines until none are left.
    pub fn parse_nl_or_whitespace(&mut self) -> Result<(), ParserError> {
        while self.check(TokenKind::Whitespace) {
            self.consume();
        }
        Ok(())
    }
}<|MERGE_RESOLUTION|>--- conflicted
+++ resolved
@@ -1,8 +1,3 @@
-<<<<<<< HEAD
-#![allow(dead_code)]
-
-use huff_utils::token::{Token, TokenKind};
-=======
 //! Huff Parser
 //!
 //! A parser for the Huff Language.
@@ -24,7 +19,6 @@
 //! use huff_lexer::{Lexer};
 //! use huff_parser::{Parser};
 //! ```
->>>>>>> cb17ff85
 
 #![warn(missing_docs)]
 #![warn(unused_extern_crates)]
@@ -58,11 +52,7 @@
     /// Public associated function that instantiates a Parser.
     pub fn new(tokens: Vec<Token<'a>>) -> Self {
         let initial_token = *tokens.get(0).unwrap();
-<<<<<<< HEAD
-        Self { tokens, pos: 0, current_token: initial_token }
-=======
         Self { tokens, cursor: 0, current_token: initial_token }
->>>>>>> cb17ff85
     }
 
     /// Parse
@@ -76,20 +66,10 @@
         Ok(())
     }
 
-<<<<<<< HEAD
-    /*
-        Match current token to a type.
-    */
-    pub fn match_kind(&mut self, kind: TokenKind) -> Result<(), ParserError> {
-        // if match, consume token
-        // if not, return error and stop parsing
-        if std::mem::discriminant(&self.current_token.kind) == std::mem::discriminant(&kind) {
-=======
     /// Match current token to a type.
     pub fn match_kind(&mut self, kind: TokenKind) -> Result<TokenKind, ParserError> {
         if std::mem::discriminant(&self.current_token.kind) == std::mem::discriminant(&kind) {
             let curr_kind: TokenKind = self.current_token.kind;
->>>>>>> cb17ff85
             self.consume();
             Ok(curr_kind)
         } else {
@@ -103,10 +83,6 @@
 
     /// Check the current token's type against the given type.
     pub fn check(&mut self, kind: TokenKind) -> bool {
-<<<<<<< HEAD
-        // check if current token is of type kind
-=======
->>>>>>> cb17ff85
         std::mem::discriminant(&self.current_token.kind) == std::mem::discriminant(&kind)
     }
 
@@ -116,13 +92,6 @@
         self.cursor += 1;
     }
 
-<<<<<<< HEAD
-    /*
-        Take a look at next token without consuming.
-    */
-    pub fn peek(&mut self) -> Token<'a> {
-        *self.tokens.get(self.pos + 1).unwrap()
-=======
     /// Take a look at next token without consuming.
     pub fn peek(&mut self) -> Option<Token<'a>> {
         if self.cursor >= self.tokens.len() {
@@ -130,7 +99,6 @@
         } else {
             Some(*self.tokens.get(self.cursor + 1).unwrap())
         }
->>>>>>> cb17ff85
     }
 
     /// Take a look at the previous token.
