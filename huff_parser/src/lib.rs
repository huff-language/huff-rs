//! Huff Parser
//!
//! A parser for the Huff Language.
//!
//! The Huff Parser accepts a vector of Tokens during instantiation.
//!
//! Once instantiated, the parser will construct an AST from the Token Vector when the `parse`
//! method is called.
//!
//! It also exposes a number of practical methods for accessing information about the source code
//! throughout lexing.
//! #### Usage
//!
//! The following example steps through the lexing of a simple, single-line source code macro
//! definition.
//!
//! ```rust
//! use huff_utils::{token::*, span::*};
//! use huff_lexer::{Lexer};
//! use huff_parser::{Parser};
//! ```

#![warn(missing_docs)]
#![warn(unused_extern_crates)]
#![forbid(unsafe_code)]
#![forbid(where_clauses_object_safety)]

use huff_utils::{
    ast::*,
    token::{Token, TokenKind},
};

/// A Parser Error
#[derive(Debug, PartialEq, Eq, PartialOrd, Ord, Copy, Clone)]
pub enum ParserError {
<<<<<<< HEAD
    /// A Syntax Error
    SyntaxError,
    /// Unexpected Token
    Unexpected,
=======
    /// A general syntax error that accepts a message
    SyntaxError(&'static str),
    /// Unexpected type
    UnexpectedType,
    /// Invalid definition
    InvalidDefinition,
    /// Invalid constant value
    InvalidConstantValue,
    /// Invalid name (macro, event, function, constant)
    InvalidName,
    /// Invalid arguments
    InvalidArgs,
    /// Invalid macro call arguments
    InvalidMacroArgs,
    /// Invalid return arguments
    InvalidReturnArgs,
>>>>>>> 721ece12
}

/// The Parser
#[derive(Debug, Clone)]
pub struct Parser<'a> {
    /// Vector of the tokens
    pub tokens: Vec<Token<'a>>,
    /// Current position
    pub cursor: usize,
    /// Current token
    pub current_token: Token<'a>,
}

impl<'a> Parser<'a> {
    /// Public associated function that instantiates a Parser.
    pub fn new(tokens: Vec<Token<'a>>) -> Self {
        let initial_token = *tokens.get(0).unwrap();
        Self { tokens, cursor: 0, current_token: initial_token }
    }

    /// Parse
    pub fn parse(&mut self) -> Result<(), ParserError> {
        // remove all whitespaces and newlines first
        // NOTE: lexer considers newlines as whitespaces
        self.tokens.retain(|&token| !matches!(token.kind, TokenKind::Whitespace));
        while !self.check(TokenKind::Eof) {
            self.parse_definition()?;
        }
        Ok(())
    }

    /// Match current token to a type.
    pub fn match_kind(&mut self, kind: TokenKind) -> Result<TokenKind, ParserError> {
        if std::mem::discriminant(&self.current_token.kind) == std::mem::discriminant(&kind) {
            let curr_kind: TokenKind = self.current_token.kind;
            self.consume();
            Ok(curr_kind)
        } else {
            println!(
                "Expected current token of kind {} to match {}",
                self.current_token.kind, kind
            );
            Err(ParserError::UnexpectedType)
        }
    }

    /// Check the current token's type against the given type.
    pub fn check(&mut self, kind: TokenKind) -> bool {
        std::mem::discriminant(&self.current_token.kind) == std::mem::discriminant(&kind)
    }

    /// Consumes the next token.
    pub fn consume(&mut self) {
        self.current_token = self.peek().unwrap();
        self.cursor += 1;
    }

    /// Consumes following tokens until not contained in the kinds vec of TokenKinds.
    pub fn consume_all(&mut self, kinds: Vec<TokenKind>) {
        loop {
            let token = self.peek().unwrap();
            if !kinds.contains(&token.kind) {
                break
            }
            self.current_token = token;
            self.cursor += 1;
        }
    }

    /// Take a look at next token without consuming.
    pub fn peek(&mut self) -> Option<Token<'a>> {
        if self.cursor >= self.tokens.len() {
            None
        } else {
            Some(*self.tokens.get(self.cursor + 1).unwrap())
        }
    }

    /// Take a look at the previous token.
    pub fn peek_behind(&self) -> Option<Token<'a>> {
        if self.cursor == 0 || self.cursor > self.tokens.len() {
            None
        } else {
            Some(*self.tokens.get(self.cursor - 1).unwrap())
        }
    }

    /// Parse a statement.
    fn parse_definition(&mut self) -> Result<(), ParserError> {
        // first token should be keyword "#define"
        self.match_kind(TokenKind::Define)?;
        // match to fucntion, constant, macro, or event
        match self.current_token.kind {
            TokenKind::Function => {
                let _function_definition = self.parse_function().unwrap();
                Ok(())
            }
            TokenKind::Event => {
                let _event_definition = self.parse_event().unwrap();
                Ok(())
            }
            TokenKind::Constant => self.parse_constant(),
            TokenKind::Macro => {
                let _ = self.parse_macro().unwrap();
                Ok(())
            }
            _ => {
                println!(
                    "Invalid definition. Must be a function, event, constant, or macro. Got: {}",
                    self.current_token.kind
                );
                return Err(ParserError::InvalidDefinition)
            }
        }?;
        Ok(())
    }

    /// Parses a function.
    /// Adheres to https://github.com/huff-language/huffc/blob/master/src/parser/high-level.ts#L87-L111
    fn parse_function(&mut self) -> Result<Function<'a>, ParserError> {
        // the first token should be of `TokenKind::Function`
        self.match_kind(TokenKind::Function)?;
        // function name should be next
        self.match_kind(TokenKind::Ident("x"))?;
        let tok = self.peek_behind().unwrap().kind;
        let name: &'a str = match tok {
            TokenKind::Ident(fn_name) => fn_name,
            _ => return Err(ParserError::SyntaxError),
        };

        // function inputs should be next
        let inputs: Vec<String> = self.parse_args(false)?;
        // function type should be next
        let fn_type = match self.current_token.kind {
            TokenKind::View => FunctionType::View,
            TokenKind::Pure => FunctionType::Pure,
            TokenKind::Payable => FunctionType::Payable,
            TokenKind::NonPayable => FunctionType::NonPayable,
            _ => return Err(ParserError::Unexpected),
        };
        // consume the function type
        self.consume();

        // next token should be of `TokenKind::Returns`
        self.match_kind(TokenKind::Returns)?;
        // function outputs should be next
        let outputs: Vec<String> = self.parse_args(false)?;

        Ok(Function { name, inputs, fn_type, outputs })
    }

    /// Parse an event.
    pub fn parse_event(&mut self) -> Result<Event<'a>, ParserError> {
        // The event should start with `TokenKind::Event`
        self.match_kind(TokenKind::Event)?;

        // Parse the event name
        self.match_kind(TokenKind::Ident("x"))?;
        let tok = self.peek_behind().unwrap().kind;

        let name: &'a str = match tok {
            TokenKind::Ident(event_name) => event_name,
            _ => {
                println!("Event name must be of kind Ident. Got: {}", tok);
                return Err(ParserError::InvalidName)
            }
        };

        // Parse the event's parameters
        let parameters: Vec<String> = self.parse_args(false)?;

        Ok(Event { name, parameters })
    }

    /// Parse a constant.
    pub fn parse_constant(&mut self) -> Result<(), ParserError> {
        self.match_kind(TokenKind::Constant)?;
        self.match_kind(TokenKind::Ident("x"))?;
        self.match_kind(TokenKind::Assign)?;
        match self.current_token.kind {
            TokenKind::FreeStoragePointer | TokenKind::Literal(_) => {
                self.consume();
                Ok(())
            }
            _ => {
                println!(
                    "Constant value must be of kind FreeStoragePointer or Literal. Got: {}",
                    self.current_token.kind
                );
                Err(ParserError::InvalidConstantValue)
            }
        }
    }

    /// Parses a macro.
    ///
    /// It should parse the following : macro MACRO_NAME(args...) = takes (x) returns (n) {...}
    pub fn parse_macro(&mut self) -> Result<MacroDefinition<'a>, ParserError> {
        self.match_kind(TokenKind::Macro)?;
        let macro_name: String = self.match_kind(TokenKind::Ident("MACRO_NAME"))?.to_string();

        let macro_arguments: Vec<String> = self.parse_args(false)?;
        self.match_kind(TokenKind::Assign)?;
        self.match_kind(TokenKind::Takes)?;
        let macro_takes: usize = self.parse_single_arg()?;
        self.match_kind(TokenKind::Returns)?;
        let macro_returns: usize = self.parse_single_arg()?;
        let macro_statements: Vec<Statement<'static>> = self.parse_body()?;

        Ok(MacroDefinition::new(
            macro_name,
            macro_arguments,
            macro_statements,
            macro_takes,
            macro_returns,
        ))
    }

    /// Parse the body of a macro.
    ///
    /// Only HEX, OPCODES, labels and MACRO calls should be authorized.
    pub fn parse_body(&mut self) -> Result<Vec<Statement<'static>>, ParserError> {
        let mut statements: Vec<Statement<'static>> = Vec::new();
        self.match_kind(TokenKind::OpenBrace)?;
        while !self.check(TokenKind::CloseBrace) {
            match self.current_token.kind {
                TokenKind::Literal(val) => {
                    self.consume();
                    statements.push(Statement::Literal(val));
                }
                TokenKind::Opcode(o) => {
                    self.consume();
                    statements.push(Statement::Opcode(o));
                }
                TokenKind::Ident("MACRO_NAME") => {
                    let _literals = self.parse_macro_call();
                    //statements.push(Statement::MacroInvocation("aa": []));
                }
                TokenKind::Label(_) => {
                    self.consume();
                }
                TokenKind::OpenBracket => {
                    self.parse_constant_push()?;
                }
                _ => return Err(ParserError::SyntaxError(
                    "Invalid token in macro body. Must be of kind Hex, Opcode, Macro, or Label.",
                )),
            };
        }
        // consume close brace
        self.match_kind(TokenKind::CloseBrace)?;
        Ok(statements)
    }

    /// Parse new lines.
    ///
    /// No-return since newlines are non-essential.
    pub fn parse_newline(&mut self) -> Result<(), ParserError> {
        self.match_kind(TokenKind::Whitespace)?;
        while self.check(TokenKind::Whitespace) {
            self.consume();
        }
        Ok(())
    }

    /// Parse arguments
    ///
    /// Arguments can be typed or not. Between parenthesis.
    /// Works for both inputs and outputs.
    /// It should parse the following : (uint256 a, bool b, ...)
    pub fn parse_args(&mut self, name_only: bool) -> Result<Vec<String>, ParserError> {
        let args: Vec<String> = Vec::new();
        self.match_kind(TokenKind::OpenParen)?;
        while !self.check(TokenKind::CloseParen) {
            // type comes first
            // TODO: match against TokenKind dedicated to EVM Types (uint256, bytes, ...)
            if name_only {
                self.match_kind(TokenKind::Ident("EVMType"))?;
            };
            // naming is optional
            // TODO: Are parameter names allowed in Huff? I can't find any examples of it, unless
            // TODO: this is intended to be a new feature. -vex
            if self.check(TokenKind::Ident("x")) {
                let _arg_name = self.match_kind(TokenKind::Ident("x"))?.to_string();
            }
            // multiple args possible
            if self.check(TokenKind::Comma) {
                self.consume();
            }
        }
        // consume close parenthesis
        self.match_kind(TokenKind::CloseParen)?;
        Ok(args)
    }

    // TODO: Below is from the vi/parser branch

    // pub struct MacroInvocation<'a> {
    //     macro_name: String,
    //     args: Vec<&'a Literal>,
    // }

    // fn parse_macro_call(&self) -> Result<MacroInvocation, ParserError> {
    //     let invocation: MacroInvocation;

    //     self.match_kind(TokenKind::Ident("MACRO_NAME"))?;
    //     let tok = self.peek_behind().kind;

    //     match tok {
    //         TokenKind::Ident(name) => invocation.macro_name = name,
    //         _ => return Err(ParserError::SyntaxError),
    //     }

    //     self.parse_macro_call_args()?;

    //     Ok()
    // }

    // fn parse_macro_call_args(&self) -> Result<Vec<Literal<'a>>, ParserError> {
    //     self.match_kind(TokenKind::OpenParen)?;
    //     while !self.check(TokenKind::CloseParen) {
    //         match self.current_token.kind {
    //             TokenKind::Literal(_) | TokenKind::Ident(_) => self.consume(),
    //             _ => return Err(ParserError::SyntaxError)
    //         }
    //         if self.check(TokenKind::Comma) {
    //             self.consume();
    //         }
    //     }
    //     self.consume();
    //     Ok(())
    // }

    // fn parse_constant_push(&self) {

    // }

    /// Parses the following : (x)
    pub fn parse_single_arg(&mut self) -> Result<usize, ParserError> {
        self.match_kind(TokenKind::OpenParen)?;
        let num_token = self.match_kind(TokenKind::Num(0))?;
        let value: usize = match num_token {
            TokenKind::Num(value) => value,
            _ => return Err(ParserError::InvalidArgs), /* Should never reach this code,
                                                        * `match_kind` will throw an error if the
                                                        * token kind isn't a `Num`. */
        };
        self.match_kind(TokenKind::CloseParen)?;
        Ok(value)
    }

    /// Parse call to a macro.
    pub fn parse_macro_call(&mut self) -> Result<(), ParserError> {
        self.match_kind(TokenKind::Ident("MACRO_NAME"))?;
        self.parse_macro_call_args()?;
        Ok(())
    }

    /// Parse the arguments of a macro call.
    pub fn parse_macro_call_args(&mut self) -> Result<(), ParserError> {
        self.match_kind(TokenKind::OpenParen)?;
        while !self.check(TokenKind::CloseParen) {
            // We can pass either directly hex values or labels (without the ":")
            match self.current_token.kind {
                TokenKind::Literal(_) | TokenKind::Ident(_) => self.consume(),
                _ => {
                    println!(
                        "Invalid macro call arguments. Must be of kind Ident or Literal. Got: {}",
                        self.current_token.kind
                    );
                    return Err(ParserError::InvalidMacroArgs)
                }
            }
            if self.check(TokenKind::Comma) {
                self.consume();
            }
        }
        // consume close parenthesis
        self.consume();
        Ok(())
    }

    /// Parses a constant push.
    pub fn parse_constant_push(&mut self) -> Result<(), ParserError> {
        self.match_kind(TokenKind::OpenBracket)?;
        self.match_kind(TokenKind::Ident("CONSTANT"))?;
        self.match_kind(TokenKind::CloseBracket)?;
        Ok(())
    }

    /// Parses whitespaces and newlines until none are left.
    pub fn parse_nl_or_whitespace(&mut self) -> Result<(), ParserError> {
        while self.check(TokenKind::Whitespace) {
            self.consume();
        }
        Ok(())
    }
}<|MERGE_RESOLUTION|>--- conflicted
+++ resolved
@@ -33,12 +33,6 @@
 /// A Parser Error
 #[derive(Debug, PartialEq, Eq, PartialOrd, Ord, Copy, Clone)]
 pub enum ParserError {
-<<<<<<< HEAD
-    /// A Syntax Error
-    SyntaxError,
-    /// Unexpected Token
-    Unexpected,
-=======
     /// A general syntax error that accepts a message
     SyntaxError(&'static str),
     /// Unexpected type
@@ -55,7 +49,6 @@
     InvalidMacroArgs,
     /// Invalid return arguments
     InvalidReturnArgs,
->>>>>>> 721ece12
 }
 
 /// The Parser
