--- conflicted
+++ resolved
@@ -1289,13 +1289,8 @@
                     kind: ParserErrorKind::DuplicateMacro("MINT".to_string()),
                     hint: Some("MACRO names should be unique".to_string()),
                     spans: AstSpan(vec![Span {
-<<<<<<< HEAD
-                        start: occurrences[1].0.clone(),
-                        end: occurrences[1].1.clone(),
-=======
                         start: occurrences[1].0,
                         end: occurrences[1].1,
->>>>>>> 96e7c8de
                         file: None
                     }]),
                 }
