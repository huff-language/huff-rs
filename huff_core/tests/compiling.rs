use std::sync::Arc;

use huff_codegen::*;
use huff_lexer::*;
use huff_parser::*;
use huff_utils::prelude::*;

const SOURCE: &str = r#"
    /* Storage */
    #define constant OWNER_POINTER = FREE_STORAGE_POINTER()

    /* OWNABLE CONSTRUCTOR */
    #define macro OWNABLE_CONSTRUCTOR() = takes (0) returns (0) {
        caller [OWNER_POINTER] sstore
    }

    /* Methods */
    #define macro OWNABLE_SET_OWNER() = takes (1) returns (0) {
        [OWNER_POINTER] sstore
    }

    #define macro OWNABLE_GET_OWNER() = takes (0) returns (1) {
        [OWNER_POINTER] sload
    }

    // #define macro ONLY_OWNER() = takes(0) returns(0) {
    //     [OWNER_POINTER] sload caller eq is_owner jumpi
    //         0x00 0x00 revert
    //     is_owner:
    // }

    /* Constructor */
    #define macro CONSTRUCTOR() = takes(0) returns (0) {
        // Set msg.sender as the owner of the contract.
        OWNABLE_CONSTRUCTOR()
    }
"#;

#[test]
fn compiles_constructor_bytecode() {
    // Lex and Parse the source code
    let flattened_source = FullFileSource { source: SOURCE, file: None, spans: vec![] };
    let lexer = Lexer::new(flattened_source);
    let tokens = lexer.into_iter().map(|x| x.unwrap()).collect::<Vec<Token>>();
    let mut parser = Parser::new(tokens, None);

    // Grab the first macro
    let mut contract = parser.parse().unwrap();
    // Derive storage pointers
    contract.derive_storage_pointers();

    // Instantiate Codegen
    let cg = Codegen::new();

    // The codegen instance should have no artifact
    assert!(cg.artifact.is_none());

    // Have the Codegen create the constructor bytecode
<<<<<<< HEAD
    let cbytes = Codegen::generate_constructor_bytecode(&contract, None).unwrap();
    println!("Constructor Bytecode Result: {:?}", cbytes);
=======
    let cbytes = Codegen::generate_constructor_bytecode(&contract).unwrap();
    println!("Constructor Bytecode Result: {cbytes:?}");
>>>>>>> 4bb5376f
    assert_eq!(cbytes, String::from("33600055"));
}

#[test]
fn compiles_runtime_bytecode() {
    // Lex and Parse the source code
    let flattened_source = FullFileSource { source: SOURCE, file: None, spans: vec![] };
    let lexer = Lexer::new(flattened_source);
    let tokens = lexer.into_iter().map(|x| x.unwrap()).collect::<Vec<Token>>();
    let mut parser = Parser::new(tokens, None);

    // Grab the first macro
    let mut contract = parser.parse().unwrap();
    // Derive storage pointers
    contract.derive_storage_pointers();

    // Instantiate Codegen
    let mut cg = Codegen::new();

    // The codegen instance should have no artifact
    assert!(cg.artifact.is_none());

    // Have the Codegen create the constructor bytecode
    let cbytes = Codegen::generate_constructor_bytecode(&contract, None).unwrap();
    assert_eq!(cbytes, String::from("33600055"));

    // assert!(false);

    let inputs: Vec<ethers_core::abi::Token> = vec![];
    // ERC20 Bytecode
    let main_bytecode =
        "60003560E01c8063a9059cbb1461004857806340c10f19146100de57806370a082311461014e57806318160ddd1461016b578063095ea7b314610177578063dd62ed3e1461018e575b600435336024358160016000526000602001526040600020548082116100d8578190038260016000526000602001526040600020558281906001600052600060200152604060002054018360016000526000602001526040600020556000527fDDF252AD1BE2C89B69C2B068FC378DAA952BA7F163C4A11628F55A4DF523B3EF60206000a3600160005260206000f35b60006000fd5b60005433146100ed5760006000fd5b600435600060243582819060016000526000602001526040600020540183600160005260006020015260406000205580600254016002556000527fDDF252AD1BE2C89B69C2B068FC378DAA952BA7F163C4A11628F55A4DF523B3EF60206000a35b600435600160005260006020015260406000205460005260206000f35b60025460005260206000f35b602435600435336000526000602001526040600020555b60243560043560005260006020015260406000205460005260206000f3";
    let constructor_bytecode = "33600055";
    let churn_res =
        cg.churn(Arc::new(FileSource::default()), inputs, main_bytecode, constructor_bytecode);
    assert!(churn_res.is_ok());
    assert_eq!(churn_res.unwrap().bytecode,
        "336000556101ac80600e3d393df360003560e01c8063a9059cbb1461004857806340c10f19146100de57806370a082311461014e57806318160ddd1461016b578063095ea7b314610177578063dd62ed3e1461018e575b600435336024358160016000526000602001526040600020548082116100d8578190038260016000526000602001526040600020558281906001600052600060200152604060002054018360016000526000602001526040600020556000527fddf252ad1be2c89b69c2b068fc378daa952ba7f163c4a11628f55a4df523b3ef60206000a3600160005260206000f35b60006000fd5b60005433146100ed5760006000fd5b600435600060243582819060016000526000602001526040600020540183600160005260006020015260406000205580600254016002556000527fddf252ad1be2c89b69c2b068fc378daa952ba7f163c4a11628f55a4df523b3ef60206000a35b600435600160005260006020015260406000205460005260206000f35b60025460005260206000f35b602435600435336000526000602001526040600020555b60243560043560005260006020015260406000205460005260206000f3".to_lowercase()
    );

    // Validate the Codegen Artifact
    assert!(cg.artifact.is_some());
    assert!(!cg.artifact.clone().unwrap().bytecode.is_empty());
    assert_eq!(cg.artifact.unwrap().runtime.len(), main_bytecode.len());
}<|MERGE_RESOLUTION|>--- conflicted
+++ resolved
@@ -56,13 +56,8 @@
     assert!(cg.artifact.is_none());
 
     // Have the Codegen create the constructor bytecode
-<<<<<<< HEAD
     let cbytes = Codegen::generate_constructor_bytecode(&contract, None).unwrap();
-    println!("Constructor Bytecode Result: {:?}", cbytes);
-=======
-    let cbytes = Codegen::generate_constructor_bytecode(&contract).unwrap();
     println!("Constructor Bytecode Result: {cbytes:?}");
->>>>>>> 4bb5376f
     assert_eq!(cbytes, String::from("33600055"));
 }
 
