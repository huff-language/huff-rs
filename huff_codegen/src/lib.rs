--- conflicted
+++ resolved
@@ -15,17 +15,15 @@
     prelude::{format_even_bytes, pad_n_bytes, CodegenErrorKind, FileSource, Span},
     types::EToken,
 };
-<<<<<<< HEAD
 use std::{
     collections::{BTreeMap, HashMap},
     fs,
     path::Path,
     sync::Arc,
 };
-=======
+use std::{collections::HashMap, fs, path::Path, sync::Arc};
 use regex::Regex;
 use std::{cmp::Ordering, collections::HashMap, fs, path::Path, sync::Arc};
->>>>>>> e0f640f1
 
 mod irgen;
 use crate::irgen::prelude::*;
