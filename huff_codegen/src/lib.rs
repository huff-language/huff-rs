#![doc = include_str!("../README.md")]
#![warn(missing_docs)]
#![warn(unused_extern_crates)]
#![forbid(unsafe_code)]
#![forbid(where_clauses_object_safety)]

use huff_utils::{
    abi::*,
    artifact::*,
    ast::*,
    bytecode::*,
    error::CodegenError,
    prelude::{
        bytes32_to_string, format_even_bytes, pad_n_bytes, CodegenErrorKind, FileSource, Span,
    },
    types::EToken,
};
use std::{collections::HashMap, fs, path::Path, sync::Arc};

mod irgen;
use crate::irgen::prelude::*;

/// ### Codegen
///
/// Code Generation Manager responsible for generating bytecode from a
/// [Contract](../../huff_utils/src/ast.rs#Contract) Abstract Syntax Tree.
///
/// #### Usage
///
/// The canonical way to instantiate a Codegen instance is using the public associated
/// [new](Codegen::new) function.
///
///
/// ```rust
/// use huff_codegen::Codegen;
/// let cg = Codegen::new();
/// ```
#[derive(Debug, Default, PartialEq, Eq, Clone)]
pub struct Codegen {
    /// The Input AST
    pub ast: Option<Contract>,
    /// A cached codegen output artifact
    pub artifact: Option<Artifact>,
    /// Intermediate main bytecode store
    pub main_bytecode: Option<String>,
    /// Intermediate constructor bytecode store
    pub constructor_bytecode: Option<String>,
}

impl Codegen {
    /// Public associated function to instantiate a new Codegen instance.
    pub fn new() -> Self {
        Self { ast: None, artifact: None, main_bytecode: None, constructor_bytecode: None }
    }

    /// Generates main bytecode from a Contract AST
    pub fn generate_main_bytecode(contract: &Contract) -> Result<String, CodegenError> {
        // Find the main macro
        let m_macro = Codegen::get_macro_by_name("MAIN", contract)?;

        // For each MacroInvocation Statement, recurse into bytecode
        let bytecode_res: BytecodeRes = Codegen::macro_to_bytecode(
            m_macro.clone(),
            contract,
            &mut vec![m_macro],
            0,
            &mut Vec::default(),
        )?;

        // Generate the fully baked bytecode
        Codegen::gen_table_bytecode(bytecode_res, contract)
    }

    /// Generates constructor bytecode from a Contract AST
    pub fn generate_constructor_bytecode(contract: &Contract) -> Result<String, CodegenError> {
        // Find the constructor macro
        let c_macro = Codegen::get_macro_by_name("CONSTRUCTOR", contract)?;

        // For each MacroInvocation Statement, recurse into bytecode
        let bytecode_res: BytecodeRes = Codegen::macro_to_bytecode(
            c_macro.clone(),
            contract,
            &mut vec![c_macro],
            0,
            &mut Vec::default(),
        )?;

        // Generate the bytecode return string
        Codegen::gen_table_bytecode(bytecode_res, contract)
    }

    /// Helper function to find a macro or generate a CodegenError
    pub(crate) fn get_macro_by_name(
        name: &str,
        contract: &Contract,
    ) -> Result<MacroDefinition, CodegenError> {
        if let Some(m) = contract.find_macro_by_name(name) {
            Ok(m)
        } else {
            tracing::error!(target: "codegen", "MISSING \"{}\" MACRO!", name);
            Err(CodegenError {
                kind: CodegenErrorKind::MissingMacroDefinition(name.to_string()),
                span: AstSpan(vec![Span { start: 0, end: 0, file: None }]),
                token: None,
            })
        }
    }

    /// Appends table bytecode to the end of the BytecodeRes output.
    /// Fills table JUMPDEST placeholders.
    pub(crate) fn gen_table_bytecode(
        res: BytecodeRes,
        contract: &Contract,
    ) -> Result<String, CodegenError> {
        if !res.unmatched_jumps.is_empty() {
            tracing::error!(
                target: "codegen",
                "Source contains unmatched jump labels \"{}\"",
                res.unmatched_jumps.iter().map(|uj| uj.label.to_string()).collect::<Vec<String>>().join(", ")
            );
            return Err(CodegenError {
                kind: CodegenErrorKind::UnmatchedJumpLabel,
                span: AstSpan(
                    res.unmatched_jumps
                        .iter()
                        .flat_map(|uj| uj.span.0.clone())
                        .collect::<Vec<Span>>(),
                ),
                token: None,
            })
        }

        tracing::info!(target: "codegen", "GENERATING JUMPTABLE BYTECODE");

        let mut bytecode = res.bytes.into_iter().map(|(_, b)| b.0).collect::<String>();
        let mut table_offsets: HashMap<String, usize> = HashMap::new(); // table name -> bytecode offset
        let mut table_offset = bytecode.len() / 2;

        if let Err(e) = contract.tables.iter().try_for_each(|jt| {
            table_offsets.insert(jt.name.to_string(), table_offset);
            let size = match bytes32_to_string(&jt.size, false).parse::<usize>() {
                Ok(s) => s,
                Err(_) => return Err(CodegenError {
                    kind: CodegenErrorKind::UsizeConversion(format!("{:?}", jt.size)),
                    span: jt.span.clone(),
                    token: None
                })
            };
            table_offset += size;

            tracing::info!(target: "codegen", "GENERATING BYTECODE FOR TABLE: \"{}\"", jt.name);

            let mut table_code = String::new();
            let collected = jt
                .statements
                .iter()
                .try_for_each(|s| {
                    if let StatementType::LabelCall(label) = &s.ty {
                        let offset = match res.label_indices.get(label) {
                            Some(l) => l,
                            None => {
                                tracing::error!(
                                    target: "codegen",
                                    "Definition not found for Jump Table Label: \"{}\"",
                                    label
                                );
                                return Err(CodegenError {
                                    kind: CodegenErrorKind::UnmatchedJumpLabel,
                                    span: s.span.clone(),
                                    token: None,
                                });
                            }
                        };
                        let hex = format_even_bytes(format!("{:02x}", offset));

                        table_code = format!("{}{}", table_code, pad_n_bytes(
                            hex.as_str(),
                            if matches!(jt.kind, TableKind::JumpTablePacked) { 0x02 } else { 0x20 },
                        ));
                    }
                    Ok(())
                });
            if let Err(e) = collected {
                return Err(e);
            }
            tracing::info!(target: "codegen", "SUCCESSFULLY GENERATED BYTECODE FOR TABLE: \"{}\"", jt.name);
            bytecode = format!("{}{}", bytecode, table_code);
            Ok(())
        }) {
            return Err(e);
        }

        res.table_instances.iter().for_each(|jump| {
            if let Some(o) = table_offsets.get(&jump.label) {
                let before = &bytecode[0..jump.bytecode_index * 2 + 2];
                let after = &bytecode[jump.bytecode_index * 2 + 6..];

                bytecode =
                    format!("{}{}{}", before, pad_n_bytes(format!("{:02x}", o).as_str(), 2), after);
                tracing::info!(target: "codegen", "FILLED JUMPDEST FOR LABEL \"{}\"", jump.label);
            } else {
                tracing::error!(
                    target: "codegen",
                    "Jump table offset not present for jump label \"{}\"",
                    jump.label
                );
            }
        });

        Ok(bytecode)
    }

    /// Recurses a MacroDefinition to generate Bytecode
    ///
    /// ## Overview
    ///
    /// `macro_to_bytecode` first transforms the macro definition into "IR" Bytecode - a vec of
    /// intermediate bytes. It then iterates over each byte, converting the
    /// [IRByte](struct.IRByte.html) into a `Bytes`. Once done iterating over the macro
    /// definition IRBytes, we use the JumpTable to match any unmatched jumps. If jumps are not
    /// matched, they are appended to a vec of unmatched jumps.
    ///
    /// On success, a [BytecodeRes](struct.BytecodeRes.html) is returned,
    /// containing the generated bytes, label indices, unmatched jumps, and table indices.
    ///
    /// ## Arguments
    ///
    /// * `macro_def` - Macro definition to convert to bytecode
    /// * `contract` - Reference to the `Contract` AST generated by the parser
    /// * `scope` - Current scope of the recursion. Contains all macro definitions recursed so far.
    /// * `offset` - Current bytecode offset
    /// * `mis` - Vector of tuples containing parent macro invocations as well as their offsets.
    pub(crate) fn macro_to_bytecode(
        macro_def: MacroDefinition,
        contract: &Contract,
        scope: &mut Vec<MacroDefinition>,
        mut offset: usize,
        mis: &mut Vec<(usize, MacroInvocation)>,
    ) -> Result<BytecodeRes, CodegenError> {
        // Get intermediate bytecode representation of the macro definition
        let mut bytes: Vec<(usize, Bytes)> = Vec::default();
        let ir_bytes = macro_def.to_irbytecode()?.0;

        // Define outer loop variables
        let mut jump_table = JumpTable::new();
        let mut label_indices = LabelIndices::new();
        let mut table_instances = Jumps::new();

        // Loop through all intermediate bytecode representations generated from the AST
        for (_ir_bytes_index, ir_byte) in ir_bytes.into_iter().enumerate() {
            let starting_offset = offset;
            match ir_byte.ty {
                IRByteType::Bytes(b) => {
                    offset += b.0.len() / 2;
                    bytes.push((starting_offset, b));
                }
                IRByteType::Constant(name) => {
                    let push_bytes = constant_gen(&name, contract, ir_byte.span)?;
                    offset += push_bytes.len() / 2;
                    tracing::debug!(target: "codegen", "OFFSET: {}, PUSH BYTES: {:?}", offset, push_bytes);
                    bytes.push((starting_offset, Bytes(push_bytes)));
                }
                IRByteType::Statement(s) => {
                    let mut push_bytes = statement_gen(
                        &s,
                        contract,
                        &macro_def,
                        scope,
                        &mut offset,
                        mis,
                        &mut jump_table,
                        &mut label_indices,
                        &mut table_instances,
                        starting_offset,
                    )?;
                    bytes.append(&mut push_bytes);
                }
                IRByteType::ArgCall(arg_name) => {
                    // Bubble up arg call by looking through the previous scopes.
                    // Once the arg value is found, add it to `bytes`
                    bubble_arg_call(
                        &arg_name,
                        &mut bytes,
                        &macro_def,
                        contract,
                        scope,
                        &mut offset,
                        mis,
                        &mut jump_table,
                    )?
                }
            }
        }

        // We're done, let's pop off the macro invocation
        if mis.pop().is_none() {
            tracing::warn!(target: "codegen", "ATTEMPTED MACRO INVOCATION POP FAILED AT SCOPE: {}", scope.len());
        }

        let bytecode: String = bytes.iter().map(|byte| byte.0.to_string()).collect();
        tracing::info!(target: "codegen", "MACRO \"{}\" GENERATED BYTECODE EXCLUDING JUMPS: {}", macro_def.name, bytecode);

        // Fill JUMPDEST placeholders
        let (bytes, unmatched_jumps) = Codegen::fill_unmatched(bytes, &jump_table, &label_indices)?;

        Ok(BytecodeRes { bytes, label_indices, unmatched_jumps, table_instances })
    }

    /// Helper associated function to fill unmatched jump dests.
    ///
    /// ## Overview
    ///
    /// Iterates over the vec of generated bytes. At each index, check if a jump is tracked.
    /// If one is, find the index of label and inplace the formatted location.
    /// If there is no label matching the jump, we append the jump to a list of unmatched jumps,
    /// updating the jump's bytecode index.
    ///
    /// On success, returns a tuple of generated bytes and unmatched jumps.
    /// On failure, returns a CodegenError.
    #[allow(clippy::type_complexity)]
    pub fn fill_unmatched(
        bytes: Vec<(usize, Bytes)>,
        jump_table: &JumpTable,
        label_indices: &LabelIndices,
    ) -> Result<(Vec<(usize, Bytes)>, Vec<Jump>), CodegenError> {
        let mut unmatched_jumps = Jumps::default();
        let bytes =
            bytes.into_iter().fold(Vec::default(), |mut acc, (code_index, mut formatted_bytes)| {
                // Check if a jump table exists at `code_index` (starting offset of `b`)
                if let Some(jt) = jump_table.get(&code_index) {
                    // Loop through jumps inside of the found JumpTable
                    for jump in jt {
                        // Check if the jump label has been defined. If not, add `jump` to the
                        // unmatched jumps and define its `bytecode_index`
                        // at `code_index`
                        if let Some(jump_index) = label_indices.get(jump.label.as_str()) {
                            // Format the jump index as a 2 byte hex number
                            let jump_value = format!("{:04x}", jump_index);

                            // Get the bytes before & after the placeholder
                            let before = &formatted_bytes.0[0..jump.bytecode_index + 2];
                            let after = &formatted_bytes.0[jump.bytecode_index + 6..];

                            // Check if a jump dest placeholder is present
                            if !&formatted_bytes.0[jump.bytecode_index + 2..jump.bytecode_index + 6]
                                .eq("xxxx")
                            {
                                tracing::error!(
                                    target: "codegen",
                                    "JUMP DESTINATION PLACEHOLDER NOT FOUND FOR JUMPLABEL {}",
                                    jump.label
                                );
                            }

                            // Replace the "xxxx" placeholder with the jump value
                            formatted_bytes = Bytes(format!("{}{}{}", before, jump_value, after));
                        } else {
                            // The jump did not have a corresponding label index. Add it to the
                            // unmatched jumps vec.
                            unmatched_jumps.push(Jump {
                                label: jump.label.clone(),
                                bytecode_index: code_index,
                                span: jump.span.clone(),
                            });
                        }
                    }
                }

                acc.push((code_index, formatted_bytes));
                acc
            });

        Ok((bytes, unmatched_jumps))
    }

    /// Generate a codegen artifact
    ///
    /// # Arguments
    ///
    /// * `args` - A vector of Tokens representing constructor arguments
    /// * `main_bytecode` - The compiled MAIN Macro bytecode
    /// * `constructor_bytecode` - The compiled `CONSTRUCTOR` Macro bytecode
    pub fn churn(
        &mut self,
        file: Arc<FileSource>,
        args: Vec<ethers_core::abi::token::Token>,
        main_bytecode: &str,
        constructor_bytecode: &str,
    ) -> Result<Artifact, CodegenError> {
        let mut artifact: &mut Artifact = if let Some(art) = &mut self.artifact {
            art
        } else {
            self.artifact = Some(Artifact::default());
            self.artifact.as_mut().unwrap()
        };

        let contract_length = main_bytecode.len() / 2;
        let constructor_length = constructor_bytecode.len() / 2;
        let mut bootstrap_code_size = 0;

        // Compute pushX(contract size)
        let push_contract_size_code = if contract_length < 256 {
            // Convert the size and offset to bytes.
            let contract_size = format!("{:02x}", contract_length);
            // push1(contract size)
            format!("60{}", contract_size)
        } else {
            // Increment bootstrap code size
            bootstrap_code_size += 1;
            // Convert the size and offset to bytes.
            let contract_size = format!("{:04x}", contract_length);
            // push2(contract size)
            format!("61{}", contract_size)
        };

<<<<<<< HEAD
        // Compute pushX(offset to code)
        let push_contract_code_offset = if (bootstrap_code_size + constructor_length) < 256 {
            // Convert the size and offset to bytes.
            let contract_code_offset = format!("{:02x}", bootstrap_code_size + constructor_length);
            // push1(offset to code)
            format!("60{}", contract_code_offset)
        } else {
            // Increment bootstrap code size
            bootstrap_code_size += 1;
            // Convert the size and offset to bytes.
            let contract_code_offset = format!("{:04x}", bootstrap_code_size + constructor_length);
            // push2(offset to code)
            format!("61{}", contract_code_offset)
        };

=======
>>>>>>> 4cc8ce44
        let encoded: Vec<Vec<u8>> =
            args.iter().map(|tok| ethers_core::abi::encode(&[tok.clone()])).collect();
        let hex_args: Vec<String> = encoded.iter().map(|tok| hex::encode(tok.as_slice())).collect();
        let constructor_args = hex_args.join("");

        // Constructor size optimizations
        let mut bootstrap_code_size = 9;
        let contract_size = if contract_length < 256 {
            format!("60{}", pad_n_bytes(format!("{:x}", contract_length).as_str(), 1))
        } else {
            bootstrap_code_size += 1;

            format!("61{}", pad_n_bytes(format!("{:x}", contract_length).as_str(), 2))
        };
        let contract_code_offset = if (bootstrap_code_size + constructor_length) < 256 {
            format!(
                "60{}",
                pad_n_bytes(format!("{:x}", bootstrap_code_size + constructor_length).as_str(), 1)
            )
        } else {
            bootstrap_code_size += 1;

            format!(
                "61{}",
                pad_n_bytes(format!("{:x}", bootstrap_code_size + constructor_length).as_str(), 2)
            )
        };

        // Generate the final bytecode
<<<<<<< HEAD
        // pushX(contract size) dup1 pushX(offset to code) returndatsize codecopy returndatasize
        // return
        let bootstrap_code =
            format!("{}80{}3d393df3", push_contract_size_code, push_contract_code_offset);
=======
        let bootstrap_code = format!("{}80{}3d393df3", contract_size, contract_code_offset);
>>>>>>> 4cc8ce44
        let constructor_code = format!("{}{}", constructor_bytecode, bootstrap_code);
        artifact.bytecode =
            format!("{}{}{}", constructor_code, main_bytecode, constructor_args).to_lowercase();
        artifact.runtime = main_bytecode.to_string().to_lowercase();
        artifact.file = file;
        Ok(artifact.clone())
    }

    /// Encode constructor arguments as ethers_core::abi::token::Token
    pub fn encode_constructor_args(args: Vec<String>) -> Vec<ethers_core::abi::token::Token> {
        let tokens: Vec<ethers_core::abi::token::Token> =
            args.iter().map(|tok| EToken::try_from(tok.clone()).unwrap().0).collect();
        tokens
    }

    /// Export
    ///
    /// Writes a Codegen Artifact out to the specified file.
    ///
    /// # Arguments
    ///
    /// * `out` - Output location to write the serialized json artifact to.
    pub fn export(output: String, art: &Artifact) -> Result<(), CodegenError> {
        let serialized_artifact = serde_json::to_string_pretty(art).unwrap();
        // Try to create the parent directory
        let file_path = Path::new(&output);
        if let Some(p) = file_path.parent() {
            if let Err(e) = fs::create_dir_all(p) {
                return Err(CodegenError {
                    kind: CodegenErrorKind::IOError(e.to_string()),
                    span: AstSpan(vec![Span {
                        start: 0,
                        end: 0,
                        file: Some(Arc::new(FileSource {
                            id: uuid::Uuid::new_v4(),
                            path: output,
                            source: None,
                            access: None,
                            dependencies: None,
                        })),
                    }]),
                    token: None,
                })
            }
        }
        if let Err(e) = fs::write(file_path, serialized_artifact) {
            return Err(CodegenError {
                kind: CodegenErrorKind::IOError(e.to_string()),
                span: AstSpan(vec![Span {
                    start: 0,
                    end: 0,
                    file: Some(Arc::new(FileSource {
                        id: uuid::Uuid::new_v4(),
                        path: output,
                        source: None,
                        access: None,
                        dependencies: None,
                    })),
                }]),
                token: None,
            })
        }
        Ok(())
    }

    /// Abi Generation
    ///
    /// Generates an ABI for the given Ast.
    /// Stores the generated ABI in the Codegen `artifact`.
    ///
    /// # Arguments
    ///
    /// * `ast` - The Contract Abstract Syntax Tree
    /// * `output` - An optional output path
    pub fn abi_gen(&mut self, ast: Contract, output: Option<String>) -> Result<Abi, CodegenError> {
        let abi: Abi = ast.into();

        // Set the abi on self
        let art: &Artifact = match &mut self.artifact {
            Some(artifact) => {
                artifact.abi = Some(abi.clone());
                artifact
            }
            None => {
                self.artifact = Some(Artifact { abi: Some(abi.clone()), ..Default::default() });
                self.artifact.as_ref().unwrap()
            }
        };

        // If an output's specified, write the artifact out
        if let Some(o) = output {
            if let Err(e) = Codegen::export(o, art) {
                // Error message is sent to tracing in `export` if an error occurs
                return Err(e)
            }
        }

        // Return the abi
        Ok(abi)
    }
}<|MERGE_RESOLUTION|>--- conflicted
+++ resolved
@@ -397,40 +397,7 @@
         let contract_length = main_bytecode.len() / 2;
         let constructor_length = constructor_bytecode.len() / 2;
         let mut bootstrap_code_size = 0;
-
-        // Compute pushX(contract size)
-        let push_contract_size_code = if contract_length < 256 {
-            // Convert the size and offset to bytes.
-            let contract_size = format!("{:02x}", contract_length);
-            // push1(contract size)
-            format!("60{}", contract_size)
-        } else {
-            // Increment bootstrap code size
-            bootstrap_code_size += 1;
-            // Convert the size and offset to bytes.
-            let contract_size = format!("{:04x}", contract_length);
-            // push2(contract size)
-            format!("61{}", contract_size)
-        };
-
-<<<<<<< HEAD
-        // Compute pushX(offset to code)
-        let push_contract_code_offset = if (bootstrap_code_size + constructor_length) < 256 {
-            // Convert the size and offset to bytes.
-            let contract_code_offset = format!("{:02x}", bootstrap_code_size + constructor_length);
-            // push1(offset to code)
-            format!("60{}", contract_code_offset)
-        } else {
-            // Increment bootstrap code size
-            bootstrap_code_size += 1;
-            // Convert the size and offset to bytes.
-            let contract_code_offset = format!("{:04x}", bootstrap_code_size + constructor_length);
-            // push2(offset to code)
-            format!("61{}", contract_code_offset)
-        };
-
-=======
->>>>>>> 4cc8ce44
+  
         let encoded: Vec<Vec<u8>> =
             args.iter().map(|tok| ethers_core::abi::encode(&[tok.clone()])).collect();
         let hex_args: Vec<String> = encoded.iter().map(|tok| hex::encode(tok.as_slice())).collect();
@@ -460,14 +427,9 @@
         };
 
         // Generate the final bytecode
-<<<<<<< HEAD
         // pushX(contract size) dup1 pushX(offset to code) returndatsize codecopy returndatasize
         // return
-        let bootstrap_code =
-            format!("{}80{}3d393df3", push_contract_size_code, push_contract_code_offset);
-=======
         let bootstrap_code = format!("{}80{}3d393df3", contract_size, contract_code_offset);
->>>>>>> 4cc8ce44
         let constructor_code = format!("{}{}", constructor_bytecode, bootstrap_code);
         artifact.bytecode =
             format!("{}{}{}", constructor_code, main_bytecode, constructor_args).to_lowercase();
