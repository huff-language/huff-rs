--- conflicted
+++ resolved
@@ -63,13 +63,10 @@
     InvalidDecoratorFlag(String),
     /// Invalid decorator flag argument
     InvalidDecoratorFlagArg(TokenKind),
-<<<<<<< HEAD
     /// Duplicate label
     DuplicateLabel(String),
-=======
     /// Duplicate MACRO
     DuplicateMacro(String),
->>>>>>> 08531a90
 }
 
 /// A Lexing Error
@@ -495,19 +492,19 @@
                         pe.spans.error(pe.hint.as_ref())
                     )
                 }
-<<<<<<< HEAD
                 ParserErrorKind::DuplicateLabel(label) => {
                     write!(
                         f,
                         "\nError: Duplicate label: \"{}\" \n{}\n",
                         label,
-=======
+                        pe.spans.error(pe.hint.as_ref())
+                    )
+                }
                 ParserErrorKind::DuplicateMacro(mn) => {
                     write!(
                         f,
                         "\nError: Duplicate MACRO name found: \"{}\" \n{}\n",
                         mn,
->>>>>>> 08531a90
                         pe.spans.error(pe.hint.as_ref())
                     )
                 }
