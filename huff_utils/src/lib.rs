--- conflicted
+++ resolved
@@ -39,11 +39,7 @@
 /// EVM Types Module
 pub mod types;
 
-<<<<<<< HEAD
-/// Bytes Util
-=======
 /// Bytes Util Module
->>>>>>> 28283ad4
 pub mod bytes_util;
 
 /// Prelude wraps common utilities.
